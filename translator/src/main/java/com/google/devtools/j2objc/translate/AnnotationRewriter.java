/*
 * Licensed under the Apache License, Version 2.0 (the "License");
 * you may not use this file except in compliance with the License.
 * You may obtain a copy of the License at
 *
 * http://www.apache.org/licenses/LICENSE-2.0
 *
 * Unless required by applicable law or agreed to in writing, software
 * distributed under the License is distributed on an "AS IS" BASIS,
 * WITHOUT WARRANTIES OR CONDITIONS OF ANY KIND, either express or implied.
 * See the License for the specific language governing permissions and
 * limitations under the License.
 */

package com.google.devtools.j2objc.translate;

import com.google.devtools.j2objc.ast.AnnotationTypeDeclaration;
import com.google.devtools.j2objc.ast.AnnotationTypeMemberDeclaration;
import com.google.devtools.j2objc.ast.Block;
import com.google.devtools.j2objc.ast.BodyDeclaration;
import com.google.devtools.j2objc.ast.CompilationUnit;
import com.google.devtools.j2objc.ast.FieldDeclaration;
import com.google.devtools.j2objc.ast.FunctionDeclaration;
import com.google.devtools.j2objc.ast.MethodDeclaration;
import com.google.devtools.j2objc.ast.NativeDeclaration;
import com.google.devtools.j2objc.ast.NativeStatement;
import com.google.devtools.j2objc.ast.ReturnStatement;
import com.google.devtools.j2objc.ast.SingleVariableDeclaration;
import com.google.devtools.j2objc.ast.Statement;
import com.google.devtools.j2objc.ast.StringLiteral;
import com.google.devtools.j2objc.ast.TreeUtil;
import com.google.devtools.j2objc.ast.TypeLiteral;
import com.google.devtools.j2objc.ast.UnitTreeVisitor;
import com.google.devtools.j2objc.types.GeneratedExecutableElement;
import com.google.devtools.j2objc.types.GeneratedVariableElement;
import com.google.devtools.j2objc.util.ElementUtil;
import com.google.devtools.j2objc.util.NameTable;
import com.google.devtools.j2objc.util.TypeUtil;
import com.google.devtools.j2objc.util.UnicodeUtils;
import java.util.HashMap;
import java.util.Iterator;
import java.util.List;
import java.util.Map;
import javax.lang.model.element.AnnotationValue;
import javax.lang.model.element.ExecutableElement;
import javax.lang.model.element.Modifier;
import javax.lang.model.element.TypeElement;
import javax.lang.model.element.VariableElement;
import javax.lang.model.type.TypeMirror;

/**
 * Adds fields and properties to annotation types.
 * Generates reflection methods to provide the runtime annotations on types,
 * methods and fields.
 */
public class AnnotationRewriter extends UnitTreeVisitor {

  public AnnotationRewriter(CompilationUnit unit) {
    super(unit);
  }

  @Override
  public void endVisit(AnnotationTypeDeclaration node) {
    TypeElement type = node.getTypeElement();
    if (!ElementUtil.isGeneratedAnnotation(type)) {
      return;
    }
    List<AnnotationTypeMemberDeclaration> members = TreeUtil.getAnnotationMembers(node);
    List<BodyDeclaration> bodyDecls = node.getBodyDeclarations();

    Map<ExecutableElement, VariableElement> fieldElements = createMemberFields(node, members);
    addMemberProperties(node, members, fieldElements);
    addDefaultAccessors(node, members);
    //bodyDecls.add(createAnnotationTypeMethod(type));
    bodyDecls.add(createDescriptionMethod(type, members, fieldElements));
    addConstructor(node, fieldElements);
    addEqualsMethod(node);
    addHashCodeMethod(node);
  }

  // Create an instance field for each member.
  private Map<ExecutableElement, VariableElement> createMemberFields(
      AnnotationTypeDeclaration node, List<AnnotationTypeMemberDeclaration> members) {
    TypeElement type = node.getTypeElement();
    Map<ExecutableElement, VariableElement> fieldElements = new HashMap<>();
    for (AnnotationTypeMemberDeclaration member : members) {
      ExecutableElement memberElement = member.getExecutableElement();
      String propName = NameTable.getAnnotationPropertyName(memberElement);
      VariableElement field = GeneratedVariableElement.newField(
          propName, memberElement.getReturnType(), type);
      node.addBodyDeclaration(new FieldDeclaration(field, null));
      fieldElements.put(memberElement, field);
    }
    return fieldElements;
  }

  // Generate the property declarations and synthesize statements.
  private void addMemberProperties(
      AnnotationTypeDeclaration node, List<AnnotationTypeMemberDeclaration> members,
      Map<ExecutableElement, VariableElement> fieldElements) {
    if (members.isEmpty()) {
      return;
    }
    StringBuilder propertyDecls = new StringBuilder();
    StringBuilder propertyImpls = new StringBuilder();
    for (AnnotationTypeMemberDeclaration member : members) {
      ExecutableElement memberElement = member.getExecutableElement();
      String propName = NameTable.getAnnotationPropertyName(memberElement);
      String memberTypeStr = nameTable.getObjCType(memberElement.getReturnType());

      String fieldName = nameTable.getVariableShortName(fieldElements.get(memberElement));
      propertyDecls.append(UnicodeUtils.format("@property (readonly) %s%s%s;\n",
          memberTypeStr, memberTypeStr.endsWith("*") ? "" : " ", propName));
      if (NameTable.needsObjcMethodFamilyNoneAttribute(propName)) {
        propertyDecls.append(UnicodeUtils.format(
            "- (%s)%s OBJC_METHOD_FAMILY_NONE;\n", memberTypeStr, propName));
      }
      propertyImpls.append(UnicodeUtils.format("@synthesize %s = %s;\n", propName, fieldName));
    }
    node.addBodyDeclaration(NativeDeclaration.newInnerDeclaration(
        propertyDecls.toString(), propertyImpls.toString()));
  }

  // Create accessors for properties that have default values.
  private void addDefaultAccessors(
      AnnotationTypeDeclaration node, List<AnnotationTypeMemberDeclaration> members) {
    TypeElement type = node.getTypeElement();
    for (AnnotationTypeMemberDeclaration member : members) {
      ExecutableElement memberElement = member.getExecutableElement();
      AnnotationValue defaultValue = memberElement.getDefaultValue();
      if (defaultValue == null || defaultValue.getValue() == null) {
        continue;
      }

      TypeMirror memberType = memberElement.getReturnType();
      String propName = NameTable.getAnnotationPropertyName(memberElement);

      ExecutableElement defaultGetterElement = GeneratedExecutableElement.newMethodWithSelector(
          propName + "Default", memberType, type)
          .addModifiers(Modifier.STATIC);
      MethodDeclaration defaultGetter = new MethodDeclaration(defaultGetterElement);
      defaultGetter.setHasDeclaration(false);
      Block defaultGetterBody = new Block();
      defaultGetter.setBody(defaultGetterBody);
      defaultGetterBody.addStatement(new ReturnStatement(
          translationUtil.createAnnotationValue(memberType, defaultValue)));
      node.addBodyDeclaration(defaultGetter);
    }
  }

  private void addConstructor(
      AnnotationTypeDeclaration node, Map<ExecutableElement, VariableElement> fieldElements) {
    TypeElement type = node.getTypeElement();
    String typeName = nameTable.getFullName(type);
    FunctionDeclaration constructorDecl =
        new FunctionDeclaration("create_" + typeName, type.asType());
    Block constructorBody = new Block();
    constructorDecl.setBody(constructorBody);
    List<Statement> stmts = constructorBody.getStatements();

    stmts.add(new NativeStatement(UnicodeUtils.format(
        "%s *self = AUTORELEASE([[%s alloc] init]);", typeName, typeName)));

    for (ExecutableElement memberElement : ElementUtil.getSortedAnnotationMembers(type)) {
      TypeMirror memberType = memberElement.getReturnType();
      String propName = NameTable.getAnnotationPropertyName(memberElement);
      String fieldName = nameTable.getVariableShortName(fieldElements.get(memberElement));

      VariableElement param = GeneratedVariableElement.newParameter(propName, memberType, null);
      constructorDecl.addParameter(new SingleVariableDeclaration(param));
<<<<<<< HEAD
      if (options.useGC() && TypeUtil.isReferenceType(memberType)) {
	      String rhs = propName;
			String fType = typeUtil.getArgcFieldTypeEx(node.getTypeElement(), memberType);
			String funcName = "Jre" + fType + "FieldAssign";
	      stmts.add(new NativeStatement(funcName + "(&self->" + fieldName + ", " + rhs + ");"));
      }
      else {
	      String rhs = TypeUtil.isReferenceType(memberType) ? "RETAIN_(" + propName + ")" : propName;
	      stmts.add(new NativeStatement("self->" + fieldName + " = " + rhs + ";"));
      }
=======
      String paramName = nameTable.getVariableShortName(param);
      String rhs = TypeUtil.isReferenceType(memberType) ? "RETAIN_(" + paramName + ")" : paramName;
      stmts.add(new NativeStatement("self->" + fieldName + " = " + rhs + ";"));
>>>>>>> e354118a
    }

    stmts.add(new NativeStatement("return self;"));
    node.addBodyDeclaration(constructorDecl);
  }

  private MethodDeclaration createAnnotationTypeMethod(TypeElement type) {
    ExecutableElement annotationTypeElement = GeneratedExecutableElement.newMethodWithSelector(
        "annotationType", typeUtil.getJavaClass().asType(), type);
    MethodDeclaration annotationTypeMethod = new MethodDeclaration(annotationTypeElement);
    annotationTypeMethod.setHasDeclaration(false);
    Block annotationTypeBody = new Block();
    annotationTypeMethod.setBody(annotationTypeBody);
    annotationTypeBody.addStatement(new ReturnStatement(new TypeLiteral(type.asType(), typeUtil)));
    return annotationTypeMethod;
  }

  private MethodDeclaration createDescriptionMethod(TypeElement type,
      List<AnnotationTypeMemberDeclaration> members,
      Map<ExecutableElement, VariableElement> fieldElements) {
    ExecutableElement descriptionElement = GeneratedExecutableElement.newMethodWithSelector(
        "description", typeUtil.getJavaString().asType(), type);
    MethodDeclaration descriptionMethod = new MethodDeclaration(descriptionElement);
    descriptionMethod.setHasDeclaration(false);
    Block descriptionBody = new Block();
    descriptionMethod.setBody(descriptionBody);
    StringBuilder description = new StringBuilder();

    StringBuilder fields = new StringBuilder();
    if (!members.isEmpty()) {
      description.append("@\"@" + elementUtil.getBinaryName(type) + "(");
      Iterator<AnnotationTypeMemberDeclaration> iter = members.iterator();
      while (iter.hasNext()) {
        AnnotationTypeMemberDeclaration member = iter.next();
        ExecutableElement memberElement = member.getExecutableElement();
        String propName = NameTable.getAnnotationPropertyName(memberElement);
        String fieldName = nameTable.getVariableShortName(fieldElements.get(memberElement));

        description.append(
            propName + "=%" + TypeUtil.getObjcFormatSpecifier(memberElement.getReturnType()));
        fields.append(fieldName);
        if (iter.hasNext()) {
          description.append(", ");
          fields.append(", ");
        }
      }
      description.append(")\", " + fields);
      descriptionBody.addStatement(
          new NativeStatement("return [NSString stringWithFormat:" + description + "];"));
    } else {
      descriptionBody.addStatement(new ReturnStatement(
          new StringLiteral("@" + elementUtil.getBinaryName(type) + "()", typeUtil)));
    }
    return descriptionMethod;
  }

  private void addEqualsMethod(AnnotationTypeDeclaration node) {
    TypeElement typeElement = node.getTypeElement();
    GeneratedExecutableElement equalsElement = GeneratedExecutableElement.newMethodWithSelector(
        "isEqual:", typeUtil.getBoolean(), typeElement);
    GeneratedVariableElement paramElement = GeneratedVariableElement.newParameter(
        "obj", typeUtil.getJavaObject().asType(), equalsElement);
    equalsElement.addParameter(paramElement);
    NativeStatement stmt = new NativeStatement("return JreAnnotationEquals(self, obj);");
    node.addBodyDeclaration(new MethodDeclaration(equalsElement)
        .addParameter(new SingleVariableDeclaration(paramElement))
        .setBody(new Block().addStatement(stmt))
        .setModifiers(java.lang.reflect.Modifier.PUBLIC));
  }

  private void addHashCodeMethod(AnnotationTypeDeclaration node) {
    GeneratedExecutableElement element = GeneratedExecutableElement.newMethodWithSelector(
        "hash", typeUtil.getInt(), node.getTypeElement());
    NativeStatement stmt = new NativeStatement("return JreAnnotationHashCode(self);");
    node.addBodyDeclaration(new MethodDeclaration(element)
        .setBody(new Block().addStatement(stmt))
        .setModifiers(java.lang.reflect.Modifier.PUBLIC));
  }
}<|MERGE_RESOLUTION|>--- conflicted
+++ resolved
@@ -168,7 +168,6 @@
 
       VariableElement param = GeneratedVariableElement.newParameter(propName, memberType, null);
       constructorDecl.addParameter(new SingleVariableDeclaration(param));
-<<<<<<< HEAD
       if (options.useGC() && TypeUtil.isReferenceType(memberType)) {
 	      String rhs = propName;
 			String fType = typeUtil.getArgcFieldTypeEx(node.getTypeElement(), memberType);
@@ -176,14 +175,10 @@
 	      stmts.add(new NativeStatement(funcName + "(&self->" + fieldName + ", " + rhs + ");"));
       }
       else {
-	      String rhs = TypeUtil.isReferenceType(memberType) ? "RETAIN_(" + propName + ")" : propName;
+        String paramName = nameTable.getVariableShortName(param);
+	      String rhs = TypeUtil.isReferenceType(memberType) ? "RETAIN_(" + paramName + ")" : paramName;
 	      stmts.add(new NativeStatement("self->" + fieldName + " = " + rhs + ";"));
       }
-=======
-      String paramName = nameTable.getVariableShortName(param);
-      String rhs = TypeUtil.isReferenceType(memberType) ? "RETAIN_(" + paramName + ")" : paramName;
-      stmts.add(new NativeStatement("self->" + fieldName + " = " + rhs + ";"));
->>>>>>> e354118a
     }
 
     stmts.add(new NativeStatement("return self;"));
