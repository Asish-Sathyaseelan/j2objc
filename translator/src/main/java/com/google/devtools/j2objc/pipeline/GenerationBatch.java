--- conflicted
+++ resolved
@@ -76,125 +76,6 @@
 	}
   }
 
-<<<<<<< HEAD
-//  private void processSourceFile(String filename) {
-//    logger.finest("processing  " + filename);
-//    if (filename.endsWith(".java")
-//        || (options.translateClassfiles() && filename.endsWith(".class"))) {
-//      processJavaFile(filename);
-//    } else {
-//      processJarFile(filename);
-//    }
-//  }
-//
-//  private void processJavaFile(String filename) {
-//    InputFile inputFile;
-//
-//    try {
-//      inputFile = new RegularInputFile(filename, filename);
-//
-//      if (!inputFile.exists()) {
-//        // Check source path for regular file.
-//        inputFile = options.fileUtil().findFileOnSourcePath(filename);
-//        if (inputFile == null) {
-//          ErrorUtil.error("No such file: " + filename);
-//          return;
-//        }
-//      }
-//    } catch (IOException e) {
-//      ErrorUtil.warning(e.getMessage());
-//      return;
-//    }
-//
-//    addSource(inputFile);
-//  }
-//
-//  private File findJarFile(String filename) {
-//    File f = new File(filename);
-//    if (f.exists() && f.isFile()) {
-//      return f;
-//    }
-//    // Checking the sourcepath is helpful for our unit tests where the source
-//    // jars aren't relative to the current working directory.
-//    for (String path : options.fileUtil().getSourcePathEntries()) {
-//      File dir = new File(path);
-//      if (dir.isDirectory()) {
-//        f = new File(dir, filename);
-//        if (f.exists() && f.isFile()) {
-//          return f;
-//        }
-//      }
-//    }
-//    return null;
-//  }
-//
-//  static HashMap<File, File> gInflatedJars = new HashMap<>();
-//  
-//  private void processJarFile(String filename) {
-//    File f = findJarFile(filename);
-//    if (f == null) {
-//      ErrorUtil.warning("No such jar file: " + filename);
-//      return;
-//    }
-//
-//    if (gInflatedJars.get(f) != null) {
-//    	return;
-//    }
-//    
-//    gInflatedJars.put(f, f);
-//    
-//    // Warn if source debugging is specified for a jar file, since native debuggers
-//    // don't support Java-like source paths.
-//    if (options.emitLineDirectives()) {
-//      ErrorUtil.warning("source debugging of jar files is not supported: " + filename);
-//    }
-//
-//    GenerationUnit combinedUnit = null;
-//    if (globalCombinedUnit != null) {
-//      combinedUnit = globalCombinedUnit;
-//    } else if (options.getHeaderMap().combineSourceJars()) {
-//      combinedUnit = GenerationUnit.newCombinedJarUnit(filename, options);
-//    }
-//    try {
-//      ZipFile zfile = new ZipFile(f);
-//      try {
-//        Enumeration<? extends ZipEntry> enumerator = zfile.entries();
-//        File tempDir = FileUtil.createTempDir(J2OBJC_TEMP_DIR_PREFIX);
-//        String tempDirPath = tempDir.getAbsolutePath();
-//        options.fileUtil().addTempDir(tempDirPath);
-//        options.fileUtil().appendSourcePath(tempDirPath);
-//
-//        while (enumerator.hasMoreElements()) {
-//          ZipEntry entry = enumerator.nextElement();
-//          String internalPath = entry.getName();
-//          if (internalPath.endsWith(".java")
-//              || (options.translateClassfiles() && internalPath.endsWith(".class"))) {
-//            // Extract JAR file to a temporary directory
-//            File outputFile = options.fileUtil().extractZipEntry(tempDir, zfile, entry);
-//            InputFile newFile = new RegularInputFile(outputFile.getAbsolutePath(), internalPath);
-//            if (combinedUnit != null) {
-//              inputs.add(new ProcessingContext(newFile, combinedUnit));
-//            } else {
-//              addExtractedJarSource(newFile, filename, internalPath);
-//            }
-//          }
-//        }
-//      } finally {
-//        zfile.close();  // Also closes input stream.
-//      }
-//    } catch (ZipException e) { // Also catches JarExceptions
-//      logger.fine(e.getMessage());
-//      ErrorUtil.error("Error reading file " + filename + " as a zip or jar file.");
-//    } catch (IOException e) {
-//      ErrorUtil.error(e.getMessage());
-//    }
-//  }
-//
-//  private void addExtractedJarSource(InputFile file, String jarFileName, String internalPath) {
-//    String sourceName = "jar:file:" + jarFileName + "!" + internalPath;
-//    inputs.add(ProcessingContext.fromExtractedJarEntry(file, sourceName, options));
-//  }
-=======
   private void processJavaFile(String filename) {
     InputFile inputFile;
 
@@ -299,7 +180,6 @@
     String sourceName = "jar:file:" + jarFileName + "!" + internalPath;
     inputs.add(ProcessingContext.fromExtractedJarEntry(file, sourceName, options));
   }
->>>>>>> e354118a
 
   /**
    * Adds the given InputFile to this GenerationBatch,
