// Licensed under the Apache License, Version 2.0 (the "License");
// you may not use this file except in compliance with the License.
// You may obtain a copy of the License at
//
// http://www.apache.org/licenses/LICENSE-2.0
//
// Unless required by applicable law or agreed to in writing, software
// distributed under the License is distributed on an "AS IS" BASIS,
// WITHOUT WARRANTIES OR CONDITIONS OF ANY KIND, either express or implied.
// See the License for the specific language governing permissions and
// limitations under the License.

//
//  IOSConcreteClass.m
//  JreEmulation
//
//  Created by Keith Stanger on 8/16/13.
//

#import "IOSConcreteClass.h"
#import "JavaMetadata.h"
#import "java/lang/ClassCastException.h"
#import "java/lang/Enum.h"
#import "java/lang/InstantiationException.h"
#import "java/lang/NoSuchMethodException.h"
#import "java/lang/Void.h"
#import "java/lang/reflect/Constructor.h"
#import "java/lang/reflect/Method.h"
#import "java/lang/reflect/Modifier.h"
#import "objc/runtime.h"

@implementation IOSConcreteClass

@synthesize objcClass = class_;

- (id)initWithClass:(Class)cls {
  if ((self = [super init])) {
    class_ = RETAIN_(cls);
  }
  return self;
}

- (id)newInstance {
  // Per the JLS spec, throw an InstantiationException if the type is an
  // interface (no class_), array or primitive type (IOSClass types), or void.
  if ([class_ isKindOfClass:[IOSClass class]] || [class_ isMemberOfClass:[JavaLangVoid class]]) {
    @throw AUTORELEASE([[JavaLangInstantiationException alloc] init]);
  }
  return AUTORELEASE([[class_ alloc] init]);
}

- (IOSClass *)getSuperclass {
  Class superclass = [class_ superclass];
  if (superclass != nil) {
    return [IOSClass classWithClass:superclass];
  }
  return nil;
}

- (BOOL)isInstance:(id)object {
  return [object isKindOfClass:class_];
}

- (NSString *)getName {
  JavaClassMetadata *metadata = [self getMetadata];
  return metadata ? [metadata qualifiedName] : NSStringFromClass(class_);
}

- (NSString *)getSimpleName {
  JavaClassMetadata *metadata = [self getMetadata];
  return metadata ? metadata.typeName : NSStringFromClass(class_);
}

- (NSString *)objcName {
  return NSStringFromClass(class_);
}

- (BOOL)isAssignableFrom:(IOSClass *)cls {
  return [cls.objcClass isSubclassOfClass:class_];
}

- (IOSClass *)asSubclass:(IOSClass *)cls {
  Class otherClass = cls.objcClass;
  if (otherClass == nil || ![class_ isSubclassOfClass:otherClass]) {
    @throw AUTORELEASE([[JavaLangClassCastException alloc] init]);
  }
  return self;
}

- (BOOL)isEnum {
  JavaClassMetadata *metadata = [self getMetadata];
  if (metadata) {
    return (metadata.modifiers & JavaLangReflectModifier_ENUM) > 0 &&
        [self getSuperclass] == [JavaLangEnum getClass];
  } else {
    return class_ != nil && [NSStringFromClass(class_) hasSuffix:@"Enum"];
  }
}

- (BOOL)isAnonymousClass {
  JavaClassMetadata *metadata = [self getMetadata];
  if (metadata) {
    return (metadata.modifiers & 0x8000) > 0;
  }
  return NO;
}

static BOOL IsConstructor(NSString *name) {
  return [name isEqualToString:@"init"] || [name hasPrefix:@"initWith"];
}

static void CreateMethodWrappers(
    Method *methods, unsigned count, IOSClass* clazz, NSMutableDictionary *map,
<<<<<<< HEAD
    id (^methodCreator)(SEL)) {
=======
    BOOL publicOnly, id (^methodCreator)(SEL)) {
>>>>>>> 8f330a16
  for (NSUInteger i = 0; i < count; i++) {
    SEL sel = method_getName(methods[i]);
    NSString *key = NSStringFromSelector(sel);
    if ([map objectForKey:key]) {
      continue;
    }
<<<<<<< HEAD
    id method = methodCreator(sel);
    if (method) {
=======
    ExecutableMember *method = methodCreator(sel);
    if (method) {
      if (publicOnly && ([method getModifiers] & JavaLangReflectModifier_PUBLIC) == 0) {
        continue;
      }
>>>>>>> 8f330a16
      [map setObject:method forKey:NSStringFromSelector(sel)];
    }
  }
}

static void CollectMethodsOrConstructors(
<<<<<<< HEAD
    IOSConcreteClass *iosClass, NSMutableDictionary *methods, id (^methodCreator)(SEL)) {
=======
    IOSConcreteClass *iosClass, NSMutableDictionary *methods, BOOL publicOnly,
    id (^methodCreator)(SEL)) {
>>>>>>> 8f330a16
  unsigned int nInstanceMethods, nClassMethods;
  // Copy first the instance, then the class methods into a combined
  // array of IOSMethod instances.  Method ordering is not defined or
  // important.
  Method *instanceMethods = class_copyMethodList(iosClass->class_, &nInstanceMethods);
<<<<<<< HEAD
  CreateMethodWrappers(instanceMethods, nInstanceMethods, iosClass, methods, methodCreator);

  Method *classMethods = class_copyMethodList(object_getClass(iosClass->class_), &nClassMethods);
  CreateMethodWrappers(classMethods, nClassMethods, iosClass, methods, methodCreator);
=======
  CreateMethodWrappers(instanceMethods, nInstanceMethods, iosClass, methods, publicOnly, methodCreator);

  Method *classMethods = class_copyMethodList(object_getClass(iosClass->class_), &nClassMethods);
  CreateMethodWrappers(classMethods, nClassMethods, iosClass, methods, publicOnly, methodCreator);
>>>>>>> 8f330a16

  free(instanceMethods);
  free(classMethods);
}

<<<<<<< HEAD
- (void)collectMethods:(NSMutableDictionary *)methodMap {
  JavaClassMetadata *metadata = [self getMetadata];
  CollectMethodsOrConstructors(self, methodMap, ^ id (SEL sel) {
=======
- (void)collectMethods:(NSMutableDictionary *)methodMap publicOnly:(BOOL)publicOnly {
  JavaClassMetadata *metadata = [self getMetadata];
  CollectMethodsOrConstructors(self, methodMap, publicOnly, ^ id (SEL sel) {
>>>>>>> 8f330a16
    NSString *selStr = NSStringFromSelector(sel);
    if (!IsConstructor(selStr)) {
      return [JavaLangReflectMethod methodWithSelector:sel withClass:self
          withMetadata:metadata ? [metadata findMethodInfo:selStr] : nil];
    }
    return nil;
  });
}

IOSObjectArray *getConstructorsImpl(IOSConcreteClass *clazz, BOOL publicOnly) {
  JavaClassMetadata *metadata = [clazz getMetadata];
  NSMutableDictionary *methodMap = [NSMutableDictionary dictionary];
<<<<<<< HEAD
  CollectMethodsOrConstructors(self, methodMap, ^ id (SEL sel) {
    if (IsConstructor(NSStringFromSelector(sel))) {
      return [JavaLangReflectConstructor constructorWithSelector:sel withClass:self];
=======
  CollectMethodsOrConstructors(clazz, methodMap, publicOnly, ^ id (SEL sel) {
    if (IsConstructor(NSStringFromSelector(sel))) {
      NSString *selStr = NSStringFromSelector(sel);
      return [JavaLangReflectConstructor constructorWithSelector:sel withClass:clazz
          withMetadata:metadata ? [metadata findMethodInfo:selStr] : nil];
>>>>>>> 8f330a16
    }
    return nil;
  });
  return [IOSObjectArray arrayWithNSArray:[methodMap allValues] type:
          [IOSClass classWithClass:[JavaLangReflectConstructor class]]];
}

- (IOSObjectArray *)getDeclaredConstructors {
  return getConstructorsImpl(self, NO);
}

- (IOSObjectArray *)getConstructors {
  return getConstructorsImpl(self, YES);
}

static SEL FindSelector(NSString *name, Class cls) {
  unsigned int count;
  SEL result = nil;
  Method *methods = class_copyMethodList(cls, &count);
  for (NSUInteger i = 0; i < count; i++) {
    SEL sel = method_getName(methods[i]);
    if ([name isEqualToString:NSStringFromSelector(sel)]) {
      result = sel;
      break;
    }
  }
  free(methods);
  return result;
}

- (JavaLangReflectMethod *)findMethodWithTranslatedName:(NSString *)objcName {
  SEL selector = FindSelector(objcName, class_);
  if (selector) {
    JavaClassMetadata *metadata = [self getMetadata];
    return [JavaLangReflectMethod methodWithSelector:selector withClass:self
        withMetadata:metadata ? [metadata findMethodInfo:objcName] : nil];
  }
  selector = FindSelector(objcName, object_getClass(class_));
  if (selector) {
    JavaClassMetadata *metadata = [self getMetadata];
    return [JavaLangReflectMethod methodWithSelector:selector withClass:self
        withMetadata:metadata ? [metadata findMethodInfo:objcName] : nil];
  }
  return nil;
}

static JavaLangReflectConstructor *GetConstructorImpl(
    IOSConcreteClass *iosClass, IOSObjectArray *paramTypes) {
  NSString *name = IOSClass_GetTranslatedMethodName(@"init", paramTypes);
  SEL selector = FindSelector(name, iosClass->class_);
  if (selector) {
    NSString *objcName = NSStringFromSelector(selector);
    JavaClassMetadata *metadata = [iosClass getMetadata];
    return [JavaLangReflectConstructor constructorWithSelector:selector withClass:iosClass
        withMetadata:metadata ? [metadata findMethodInfo:objcName] : nil];
  }
  @throw AUTORELEASE([[JavaLangNoSuchMethodException alloc] init]);
}

- (JavaLangReflectConstructor *)getConstructor:(IOSObjectArray *)parameterTypes {
<<<<<<< HEAD
  // Java's getConstructor() only returns the constructor if it's public.
  // However, all constructors in Objective-C are public, so this method
  // is identical to getDeclaredConstructor().
  // TODO(tball): Update when modifier metadata is implemented.
  return GetConstructorImpl(self, parameterTypes);
=======
  JavaLangReflectConstructor *c = GetConstructorImpl(self, parameterTypes);
  if (([c getModifiers] & JavaLangReflectModifier_PUBLIC) > 0) {
    return c;
  }
  @throw AUTORELEASE([[JavaLangNoSuchMethodException alloc] init]);
>>>>>>> 8f330a16
}

- (JavaLangReflectConstructor *)getDeclaredConstructor:(IOSObjectArray *)parameterTypes {
  return GetConstructorImpl(self, parameterTypes);
}

- (IOSObjectArray *)getInterfacesWithArrayType:(IOSClass *)arrayType {
  NSMutableArray *allInterfaces = [NSMutableArray array];
  Class cls = class_;
  while (cls) {
    unsigned int outCount;
    Protocol * __unsafe_unretained *interfaces = class_copyProtocolList(class_, &outCount);
    for (unsigned i = 0; i < outCount; i++) {
      IOSClass *interface = [IOSClass classWithProtocol:interfaces[i]];
      if (![allInterfaces containsObject:interface]) {
        [allInterfaces addObject:interface];
      }
    }
    free(interfaces);
    cls = [cls superclass];
  }
  return [IOSObjectArray arrayWithNSArray:allInterfaces
                                     type:[IOSClass getClass]];
}

#if ! __has_feature(objc_arc)
- (void)dealloc {
  [class_ release];
  [super dealloc];
}
#endif

@end<|MERGE_RESOLUTION|>--- conflicted
+++ resolved
@@ -111,69 +111,43 @@
 
 static void CreateMethodWrappers(
     Method *methods, unsigned count, IOSClass* clazz, NSMutableDictionary *map,
-<<<<<<< HEAD
-    id (^methodCreator)(SEL)) {
-=======
     BOOL publicOnly, id (^methodCreator)(SEL)) {
->>>>>>> 8f330a16
   for (NSUInteger i = 0; i < count; i++) {
     SEL sel = method_getName(methods[i]);
     NSString *key = NSStringFromSelector(sel);
     if ([map objectForKey:key]) {
       continue;
     }
-<<<<<<< HEAD
-    id method = methodCreator(sel);
-    if (method) {
-=======
     ExecutableMember *method = methodCreator(sel);
     if (method) {
       if (publicOnly && ([method getModifiers] & JavaLangReflectModifier_PUBLIC) == 0) {
         continue;
       }
->>>>>>> 8f330a16
       [map setObject:method forKey:NSStringFromSelector(sel)];
     }
   }
 }
 
 static void CollectMethodsOrConstructors(
-<<<<<<< HEAD
-    IOSConcreteClass *iosClass, NSMutableDictionary *methods, id (^methodCreator)(SEL)) {
-=======
     IOSConcreteClass *iosClass, NSMutableDictionary *methods, BOOL publicOnly,
     id (^methodCreator)(SEL)) {
->>>>>>> 8f330a16
   unsigned int nInstanceMethods, nClassMethods;
   // Copy first the instance, then the class methods into a combined
   // array of IOSMethod instances.  Method ordering is not defined or
   // important.
   Method *instanceMethods = class_copyMethodList(iosClass->class_, &nInstanceMethods);
-<<<<<<< HEAD
-  CreateMethodWrappers(instanceMethods, nInstanceMethods, iosClass, methods, methodCreator);
-
-  Method *classMethods = class_copyMethodList(object_getClass(iosClass->class_), &nClassMethods);
-  CreateMethodWrappers(classMethods, nClassMethods, iosClass, methods, methodCreator);
-=======
   CreateMethodWrappers(instanceMethods, nInstanceMethods, iosClass, methods, publicOnly, methodCreator);
 
   Method *classMethods = class_copyMethodList(object_getClass(iosClass->class_), &nClassMethods);
   CreateMethodWrappers(classMethods, nClassMethods, iosClass, methods, publicOnly, methodCreator);
->>>>>>> 8f330a16
 
   free(instanceMethods);
   free(classMethods);
 }
 
-<<<<<<< HEAD
-- (void)collectMethods:(NSMutableDictionary *)methodMap {
-  JavaClassMetadata *metadata = [self getMetadata];
-  CollectMethodsOrConstructors(self, methodMap, ^ id (SEL sel) {
-=======
 - (void)collectMethods:(NSMutableDictionary *)methodMap publicOnly:(BOOL)publicOnly {
   JavaClassMetadata *metadata = [self getMetadata];
   CollectMethodsOrConstructors(self, methodMap, publicOnly, ^ id (SEL sel) {
->>>>>>> 8f330a16
     NSString *selStr = NSStringFromSelector(sel);
     if (!IsConstructor(selStr)) {
       return [JavaLangReflectMethod methodWithSelector:sel withClass:self
@@ -186,17 +160,11 @@
 IOSObjectArray *getConstructorsImpl(IOSConcreteClass *clazz, BOOL publicOnly) {
   JavaClassMetadata *metadata = [clazz getMetadata];
   NSMutableDictionary *methodMap = [NSMutableDictionary dictionary];
-<<<<<<< HEAD
-  CollectMethodsOrConstructors(self, methodMap, ^ id (SEL sel) {
-    if (IsConstructor(NSStringFromSelector(sel))) {
-      return [JavaLangReflectConstructor constructorWithSelector:sel withClass:self];
-=======
   CollectMethodsOrConstructors(clazz, methodMap, publicOnly, ^ id (SEL sel) {
     if (IsConstructor(NSStringFromSelector(sel))) {
       NSString *selStr = NSStringFromSelector(sel);
       return [JavaLangReflectConstructor constructorWithSelector:sel withClass:clazz
           withMetadata:metadata ? [metadata findMethodInfo:selStr] : nil];
->>>>>>> 8f330a16
     }
     return nil;
   });
@@ -257,19 +225,11 @@
 }
 
 - (JavaLangReflectConstructor *)getConstructor:(IOSObjectArray *)parameterTypes {
-<<<<<<< HEAD
-  // Java's getConstructor() only returns the constructor if it's public.
-  // However, all constructors in Objective-C are public, so this method
-  // is identical to getDeclaredConstructor().
-  // TODO(tball): Update when modifier metadata is implemented.
-  return GetConstructorImpl(self, parameterTypes);
-=======
   JavaLangReflectConstructor *c = GetConstructorImpl(self, parameterTypes);
   if (([c getModifiers] & JavaLangReflectModifier_PUBLIC) > 0) {
     return c;
   }
   @throw AUTORELEASE([[JavaLangNoSuchMethodException alloc] init]);
->>>>>>> 8f330a16
 }
 
 - (JavaLangReflectConstructor *)getDeclaredConstructor:(IOSObjectArray *)parameterTypes {
