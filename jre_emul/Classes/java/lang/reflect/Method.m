--- conflicted
+++ resolved
@@ -24,10 +24,7 @@
 #import "IOSReflection.h"
 #import "JreEmulation.h"
 #import "java/lang/AssertionError.h"
-<<<<<<< HEAD
-=======
 #import "java/lang/IllegalArgumentException.h"
->>>>>>> 8f330a16
 #import "java/lang/NullPointerException.h"
 #import "java/lang/reflect/Method.h"
 
@@ -43,16 +40,9 @@
 - (id)initWithSelector:(SEL)aSelector
              withClass:(IOSClass *)aClass
           withMetadata:(const J2ObjcMethodInfo *)metadata {
-<<<<<<< HEAD
-  if (self = [super initWithSelector:aSelector withClass:aClass]) {
-    metadata_ = metadata;
-  }
-  return self;
-=======
   return [super initWithSelector:aSelector
                        withClass:aClass
                     withMetadata:(const J2ObjcMethodInfo *)metadata];
->>>>>>> 8f330a16
 }
 
 // Returns method name.
@@ -84,10 +74,6 @@
 
 - (IOSClass *)getReturnType {
   if (metadata_ && metadata_->returnType) {
-<<<<<<< HEAD
-    return [IOSClass classForIosName:[NSString stringWithCString:metadata_->returnType encoding:
-        [NSString defaultCStringEncoding]]];
-=======
     if (strlen(metadata_->returnType) == 1) {
       IOSClass *primitiveType = [IOSClass primitiveClassForChar:*metadata_->returnType];
       if (primitiveType) {
@@ -96,7 +82,6 @@
     }
     NSAssert(*(metadata_->returnType) == 'L', @"invalid return type %s", metadata_->returnType);
     return [IOSClass classForIosName:[NSString stringWithUTF8String:&metadata_->returnType[1]]];
->>>>>>> 8f330a16
   }
   const char *argType = [methodSignature_ methodReturnType];
   if (strlen(argType) != 1) {
@@ -147,17 +132,8 @@
   }
 
   [invocation invoke];
-<<<<<<< HEAD
-  const char *returnType = [methodSignature_ methodReturnType];
-  if (*returnType != 'v') {  // if not void
-    J2ObjcRawValue returnValue;
-    [invocation getReturnValue:&returnValue];
-    return J2ObjcBoxValue(&returnValue, returnType);
-  } else {
-=======
   IOSClass *returnType = [self getReturnType];
   if (returnType == [IOSClass voidClass]) {
->>>>>>> 8f330a16
     return nil;
   }
   J2ObjcRawValue returnValue;
